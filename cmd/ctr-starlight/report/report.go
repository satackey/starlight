/*
   Copyright The starlight Authors.

   Licensed under the Apache License, Version 2.0 (the "License");
   you may not use this file except in compliance with the License.
   You may obtain a copy of the License at

       http://www.apache.org/licenses/LICENSE-2.0

   Unless required by applicable law or agreed to in writing, software
   distributed under the License is distributed on an "AS IS" BASIS,
   WITHOUT WARRANTIES OR CONDITIONS OF ANY KIND, either express or implied.
   See the License for the specific language governing permissions and
   limitations under the License.

   file created by maverick in 2021
*/

package report

import (
	"context"
<<<<<<< HEAD
	"github.com/containerd/containerd/log"
	"github.com/mc256/starlight/fs"
	"github.com/mc256/starlight/grpc"
	"github.com/sirupsen/logrus"
=======
	"fmt"
	pb "github.com/mc256/starlight/client/api"
	"github.com/mc256/starlight/cmd/ctr-starlight/pull"
>>>>>>> 1779895a
	"github.com/urfave/cli/v2"
	"google.golang.org/grpc"
	"google.golang.org/grpc/credentials/insecure"
	"time"
)

func report(client pb.DaemonClient, req *pb.ReportTracesRequest, quiet bool) {
	ctx, cancel := context.WithTimeout(context.Background(), time.Minute)
	defer cancel()
	resp, err := client.ReportTraces(ctx, req)
	if err != nil {
		fmt.Printf("report traces failed: %v\n", err)
		return
	}
	if resp.Success {
		if !quiet {
			fmt.Printf("reported traces: %s\n", resp.Message)
		}
	} else {
		fmt.Printf("report traces failed: %s\n", resp.Message)
	}
<<<<<<< HEAD

	server := c.String("server")
	if server == "starlight.yuri.moe" {
		protocol = "https"
		log.G(ctx).Warn("using public staging starlight proxy server. " +
			"the public server may not have your own container image, " +
			"please set your own starlight server using environment variable STARLIGHT_PROXY or --server flag")
	}

	if server == "" {
		log.G(ctx).Fatal("no starlight proxy server address provided")
		return nil
	}

	log.G(ctx).WithFields(logrus.Fields{
		"server":   server,
		"protocol": protocol,
	}).Info("uploading data to starlight proxy server")

	proxy := grpc.NewStarlightProxy(ctx, protocol, c.String("server"))
	if err := proxy.Report(tc.ToJSONBuffer()); err != nil {
		return err
=======
}

func Action(ctx context.Context, c *cli.Context) (err error) {
	// Dial to the daemon
	address := c.String("address")
	opts := grpc.WithTransportCredentials(insecure.NewCredentials())
	conn, err := grpc.Dial(address, opts)
	if err != nil {
		fmt.Printf("connect to starlight daemon failed: %v\n", err)
		return nil
>>>>>>> 1779895a
	}
	defer conn.Close()

	// report
	report(pb.NewDaemonClient(conn), &pb.ReportTracesRequest{
		ProxyConfig: c.String("profile"),
	}, c.Bool("quiet"))
	return nil
}

func Command() *cli.Command {
	ctx := context.Background()
	cmd := cli.Command{
		Name:  "report",
		Usage: "Upload data collected by the optimizer back to Starlight Proxy to speed up other similar deployment",
		Action: func(c *cli.Context) error {
<<<<<<< HEAD
			return Action(c)
		},
		Flags: []cli.Flag{
			&cli.StringFlag{
				Name:        "path",
				Usage:       "path the the optimizer logs",
				Value:       "/tmp",
				DefaultText: "/tmp",
				Required:    false,
			},
			&cli.StringFlag{
				Name:     "server",
				Value:    "starlight.yuri.moe", // public starlight proxy server - for testing only
				Usage:    "starlight proxy address",
				Required: false,
				EnvVars:  []string{"STARLIGHT_PROXY"},
			},
			&cli.BoolFlag{
				Name:     "plain-http",
				Usage:    "use plain http connects to the remote server",
				Required: false,
			},
=======
			return Action(ctx, c)
>>>>>>> 1779895a
		},
		Flags:     pull.ProxyFlags,
		ArgsUsage: "",
	}
	return &cmd
}<|MERGE_RESOLUTION|>--- conflicted
+++ resolved
@@ -20,16 +20,9 @@
 
 import (
 	"context"
-<<<<<<< HEAD
-	"github.com/containerd/containerd/log"
-	"github.com/mc256/starlight/fs"
-	"github.com/mc256/starlight/grpc"
-	"github.com/sirupsen/logrus"
-=======
 	"fmt"
 	pb "github.com/mc256/starlight/client/api"
 	"github.com/mc256/starlight/cmd/ctr-starlight/pull"
->>>>>>> 1779895a
 	"github.com/urfave/cli/v2"
 	"google.golang.org/grpc"
 	"google.golang.org/grpc/credentials/insecure"
@@ -51,30 +44,6 @@
 	} else {
 		fmt.Printf("report traces failed: %s\n", resp.Message)
 	}
-<<<<<<< HEAD
-
-	server := c.String("server")
-	if server == "starlight.yuri.moe" {
-		protocol = "https"
-		log.G(ctx).Warn("using public staging starlight proxy server. " +
-			"the public server may not have your own container image, " +
-			"please set your own starlight server using environment variable STARLIGHT_PROXY or --server flag")
-	}
-
-	if server == "" {
-		log.G(ctx).Fatal("no starlight proxy server address provided")
-		return nil
-	}
-
-	log.G(ctx).WithFields(logrus.Fields{
-		"server":   server,
-		"protocol": protocol,
-	}).Info("uploading data to starlight proxy server")
-
-	proxy := grpc.NewStarlightProxy(ctx, protocol, c.String("server"))
-	if err := proxy.Report(tc.ToJSONBuffer()); err != nil {
-		return err
-=======
 }
 
 func Action(ctx context.Context, c *cli.Context) (err error) {
@@ -85,7 +54,6 @@
 	if err != nil {
 		fmt.Printf("connect to starlight daemon failed: %v\n", err)
 		return nil
->>>>>>> 1779895a
 	}
 	defer conn.Close()
 
@@ -102,32 +70,7 @@
 		Name:  "report",
 		Usage: "Upload data collected by the optimizer back to Starlight Proxy to speed up other similar deployment",
 		Action: func(c *cli.Context) error {
-<<<<<<< HEAD
-			return Action(c)
-		},
-		Flags: []cli.Flag{
-			&cli.StringFlag{
-				Name:        "path",
-				Usage:       "path the the optimizer logs",
-				Value:       "/tmp",
-				DefaultText: "/tmp",
-				Required:    false,
-			},
-			&cli.StringFlag{
-				Name:     "server",
-				Value:    "starlight.yuri.moe", // public starlight proxy server - for testing only
-				Usage:    "starlight proxy address",
-				Required: false,
-				EnvVars:  []string{"STARLIGHT_PROXY"},
-			},
-			&cli.BoolFlag{
-				Name:     "plain-http",
-				Usage:    "use plain http connects to the remote server",
-				Required: false,
-			},
-=======
 			return Action(ctx, c)
->>>>>>> 1779895a
 		},
 		Flags:     pull.ProxyFlags,
 		ArgsUsage: "",
