--- conflicted
+++ resolved
@@ -1,8 +1,4 @@
-<<<<<<< HEAD
-# Starlight: Fast Container Provisioning Tools
-=======
 # Starlight: Fast Container Provisioning on the Edge and over the WAN
->>>>>>> 841181e7
 
 We want to extend cloud practices further to the edge! Starlight speeds up the container deployment on the edge. 
 
