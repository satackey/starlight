--- conflicted
+++ resolved
@@ -1,9 +1,6 @@
 
-<<<<<<< HEAD
-=======
 # Starlight: Fast Container Provisioning
 
->>>>>>> 1779895a
 [![Docker Image](https://img.shields.io/github/workflow/status/mc256/starlight/Docker%20Image?label=Proxy%20Docker%20Image&logo=docker&logoColor=white&style=flat-square)](https://github.com/mc256/starlight/actions/workflows/docker-image.yml)
 [![Helm Chart](https://img.shields.io/github/workflow/status/mc256/starlight/Helm%20Chart?label=Proxy%20Helm%20Chart&logo=helm&logoColor=white&style=flat-square)](https://github.com/mc256/starlight/actions/workflows/helm-chart.yml)
 [![Debian Package](https://img.shields.io/github/workflow/status/mc256/starlight/Debian%20Package?label=Snapshotter%20Debian%20Package&logo=debian&logoColor=white&style=flat-square)](https://github.com/mc256/starlight/actions/workflows/debian-package.yml)
@@ -76,28 +73,11 @@
    The Starlight format is **backwards compatible** and almost the same size, so there is no need to store compressed layers twice. In other words, non-Starlight workers will descrompress Starlight images with no chanages.
    The **Starlight CLI tool** features the image conversion, example:
    ```shell
-<<<<<<< HEAD
-    export REGISTRY=172.18.2.3:5000 && \
-    ctr-starlight convert \
-        --insecure-source --insecure-destination \
-        $REGISTRY/redis:6.2.1 $REGISTRY/redis:6.2.1-starlight
-   ```
-   `$REGISTRY` is your container registry (e.g. `172.18.2.3:5000`).
-   
-   In addition, the proxy needs some metadata about the list of files in the container to compute the data for deployment.
-   ```shell
-    export STARLIGHT_PROXY=172.18.2.3:8090 && \
-    curl http://$STARLIGHT_PROXY/prepare/redis:6.2.1-starlight
-    #Cached TOC: redis:6.2.1-starlight
-   ```
-   `$STARLIGHT_PROXY` is the address of your Starlight Proxy (e.g. `172.18.2.3:8090`)
-=======
     ctr-starlight convert --notify harbor.yuri.moe/public/redis:6.2.7 harbor.yuri.moe/starlight/redis:6.2.7
    ```
     In addition, the proxy needs some metadata about the list of files in the container to compute the data for deployment. 
     The `--nofity` flag tells the proxy to fetch the metadata from the registry and store it in the metadata database.
 
->>>>>>> 1779895a
 
 4) Collect traces on the worker for container startup. 
    This entails starting the container on the worker while collecting file access traces that are sent to the proxy.
@@ -122,12 +102,8 @@
    
    After finished running the container several times, then we can report all the traces to the proxy, using:
    ```shell
-<<<<<<< HEAD
-   ctr-starlight report --plain-http
-=======
    sudo ctr-starlight optimizer off
    sudo ctr-starlight report
->>>>>>> 1779895a
    ```
 
 5) Reset `containerd` and `starlight`. Clean up all the downloaded containers and cache.
@@ -188,16 +164,6 @@
 ## Roadmap
 Starlight is not complete. Our roadmap:
 
-<<<<<<< HEAD
-
-| Version                                                     | Scheduled Release |
-|-------------------------------------------------------------|-------------------|
-| [v0.2.0](https://github.com/mc256/starlight/tree/v2_master) | 2022-11-01        |
-| v0.3.0                                                      | 2022-12-01        |
-| v0.4.0                                                      | 2023-01-01        |
-
-
-=======
 | Version                                                  | Status      | Scheduled Release |
 |----------------------------------------------------------|-------------|-------------------|
 | [v0.1.3](https://github.com/mc256/starlight/tree/v0.1.3) | stable      |                   |
@@ -206,7 +172,6 @@
 | v0.4.0                                                   |             | 2023-01-01        |
 
 Feature List:
->>>>>>> 1779895a
 - [x] Scalable database backend (v0.2)
   - [x] Postgres Database Schema (v0.2)
   - [x] Starlight Proxy Server (v0.2)
@@ -214,23 +179,11 @@
   - [x] Starlight Proxy (v0.2)
     - [x] Helm Chart (v0.2)
     - [x] Starlight Proxy authentication (v0.2)
-<<<<<<< HEAD
-  - [ ] New Starlight Snapshotter / Content Plugin for containerd (v0.2)
-  - [ ] Kubernetes CRD for more flexible container image pulling strategies in challenging network condition (v0.3)
-    - [ ] Sidecar container/DaemonSet for container image pulling (v0.3)
-    - [ ] Speed up multi-container image pulling (v0.4)
-=======
   - [x] New Starlight Snapshotter / Content Plugin for containerd (v0.2)
   - [ ] initContainer tool (v0.3)
->>>>>>> 1779895a
 - [ ] OCI container registry support (v0.3)
   - [x] Goharbor support (v0.2)
   - [x] Multiple platforms image support (v0.2) 
   - [ ] Goharbor Hook/ Scanner for automatic image conversion (v0.3)
   - [ ] Jointly optimizing multiple containers deployments (v0.4)
-<<<<<<< HEAD
-  - [ ] Converting containers that have already been fully retrieved using Starlight to use OverlayFS. (v0.4)
-  
-=======
-  - [ ] Converting containers that have already been fully retrieved using Starlight to use OverlayFS. (v0.4)
->>>>>>> 1779895a
+  - [ ] Converting containers that have already been fully retrieved using Starlight to use OverlayFS. (v0.4)